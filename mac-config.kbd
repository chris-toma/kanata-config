;; Config for 12" MacBook with physical f keys. This config allows for brightness etc to still work.
;; https://github.com/jtroo/kanata/issues/1141 media keys
(defsrc
  esc   f1    f2    f3    f4    f5    f6    f7    f8    f9    f10   f11   f12
  IntlBackslash  1    2    3    4    5       6    7    8    9    0       -    =    bspc
  tab            q    w    e    r    t       y    u    i    o    p       [    ]    ret
  caps            a    s    d    f    g       h    j    k    l    ;       '    \
  lsft   `       z    x    c    v    b       n    m    ,    .    /       rsft
  fn lctl           lalt lmet          spc            rmet ralt
)

(defvar
  ;; Note: consider using different time values for your different fingers.
  ;; For example, your pinkies might be slower to release keys and index
  ;; fingers faster.
  tap-time 200
  hold-time 200
  hold-time-slow 300
)
(defcfg
  macos-dev-names-include (
    "Apple Internal Keyboard / Trackpad"
  )
)

(defalias
  meh  (multi ctl alt sft)
  tmeh (tap-hold $tap-time $hold-time spc @meh)
   l_sys1 (layer-toggle sys1)
   l_num (layer-toggle num)

   lmet (tap-hold $tap-time $hold-time-slow esc @l_sys1)
   spc (tap-hold $tap-time $hold-time-slow spc @l_num)

   a (tap-hold $tap-time $hold-time a lsft)
   s (tap-hold $tap-time $hold-time s lctl)
   d (tap-hold $tap-time $hold-time d lalt)
   f (tap-hold $tap-time $hold-time f lmet)
   j (tap-hold $tap-time $hold-time j rmet)
   k (tap-hold $tap-time $hold-time k ralt)
   l (tap-hold $tap-time $hold-time l rctl)
   ; (tap-hold $tap-time $hold-time ; rsft)
)


;; https://github.com/jtroo/kanata/issues/1141U§U
(deflayer default
  caps   🔅   🔆    ✗    ✗    ✗    ✗    ◀◀   ▶⏸   ▶▶   🔇   🔉   🔊
  IntlBackslash  1    2    3    4    5       6    7    8    9    0       -    =    bspc
  tab            q    w    e    r    t       y    u    i    o    p       [    ]    ret
  esc            @a    @s    @d    @f    g       h    @j    @k    @l    @;       '    \
  lsft   `       z    x    c    v    b       n    m    ,    .    /       rsft
  fn lctl           lalt @lmet          @spc            rmet ralt
)

(deflayer sys1
  XX         XX    XX    XX    XX    XX      XX    XX    XX    XX    XX     XX    XX
  XX         XX    ◀◀    ▶⏸    ▶▶    XX      XX    XX    XX    XX    XX     XX    XX    XX
  XX         XX    XX    XX    XX    XX      XX    🔇    🔉    🔊    bspc   XX    XX    XX
  XX        tab    XX    XX    XX    XX      left  down  up    right ret    XX    XX
<<<<<<< HEAD
  XX   XX     `     🔅   🔆    XX    XX      XX    XX    XX    XX    XX     XX
  XX   XX   XX XX XX XX
=======
  XX   XX     `    XX    XX    XX    XX      XX    XX    XX    XX    XX     XX
  XX XX   XX   XX XX XX XX
>>>>>>> f3a4e7fe
)

(deflayer num
  XX         XX    XX    XX    XX    XX      XX    XX    XX    XX    XX     XX    XX
  XX         XX    XX    XX    XX    XX      XX    XX    XX    XX    XX     XX    XX    XX
  XX         f1    f2    f3    f4    f5      f6    f7    f8    f9    f10    XX    XX    XX
  XX          1     2     3     4     5       6     7     8     9      0    XX    XX
  XX   XX    `     XX   f11   f12     \       -     =     [     ]    '      XX
  XX XX   XX   XX XX XX XX
)<|MERGE_RESOLUTION|>--- conflicted
+++ resolved
@@ -58,13 +58,8 @@
   XX         XX    ◀◀    ▶⏸    ▶▶    XX      XX    XX    XX    XX    XX     XX    XX    XX
   XX         XX    XX    XX    XX    XX      XX    🔇    🔉    🔊    bspc   XX    XX    XX
   XX        tab    XX    XX    XX    XX      left  down  up    right ret    XX    XX
-<<<<<<< HEAD
   XX   XX     `     🔅   🔆    XX    XX      XX    XX    XX    XX    XX     XX
-  XX   XX   XX XX XX XX
-=======
-  XX   XX     `    XX    XX    XX    XX      XX    XX    XX    XX    XX     XX
-  XX XX   XX   XX XX XX XX
->>>>>>> f3a4e7fe
+  XX   XX   XX XX XX XX XX
 )
 
 (deflayer num
